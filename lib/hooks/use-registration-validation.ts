--- conflicted
+++ resolved
@@ -172,9 +172,6 @@
 // function isValidGradeLevel(level: string): level is GradeLevel {
 //   return ['FRESHMAN', 'SOPHOMORE', 'JUNIOR', 'SENIOR'].includes(level)
 // }
-<<<<<<< HEAD
 // /comment
-=======
 
-// random comment
->>>>>>> 81cca932
+// random comment